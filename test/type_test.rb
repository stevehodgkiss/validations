require 'test_helper'

describe Lotus::Validations do
  describe '.type' do
    before do
      @validator = TypeValidatorTest.new({
<<<<<<< HEAD
        unmapped:       'Hello',
        untyped:        '23',
        array_attr:     Set.new(['a', 'b']),
        boolean_attr:   '1',
        date_attr:      '2014-08-03',
        datetime_attr:  '2014-08-03 18:05:18',
        float_attr:     '3.14',
        hash_attr:      [[:a, 1]],
        integer_attr:   '23',
        pathname_attr:  'test/test_helper.rb',
        set_attr:       [1, 2],
        string_attr:    23,
        symbol_attr:    'symbol',
        time_attr:      '1407082408',
        name_attr:      ['Luca', 'Guidi']
=======
        unmapped:           'Hello',
        untyped:            '23',
        array_attr:         Set.new(['a', 'b']),
        boolean_true_attr:  '1',
        boolean_false_attr: '0',
        date_attr:          '2014-08-03',
        datetime_attr:      '2014-08-03 18:05:18',
        float_attr:         '3.14',
        hash_attr:          [[:a, 1]],
        integer_attr:       '23',
        pathname_attr:      'test/test_helper.rb',
        set_attr:           [1, 2],
        string_attr:        23,
        symbol_attr:        'symbol',
        time_attr:          '1407082408'
>>>>>>> 002891c9
      })

      @validator.valid?
    end

    it "doesn't coerce un-typed attributes" do
      @validator.untyped.must_equal '23'
    end

    it 'coerces Array' do
      @validator.array_attr.must_be_kind_of(Array)
    end

    it 'coerces Boolean true' do
      @validator.boolean_true_attr.must_be_kind_of(TrueClass)
    end

    it 'coerces Boolean false' do
      @validator.boolean_false_attr.must_be_kind_of(FalseClass)
      @validator.errors.must_be_empty
    end

    it 'coerces Date' do
      @validator.date_attr.must_be_kind_of(Date)
    end

    it 'coerces DateTime' do
      @validator.datetime_attr.must_be_kind_of(DateTime)
    end

    it 'coerces Float' do
      @validator.float_attr.must_be_kind_of(Float)
    end

    it 'coerces Hash' do
      @validator.hash_attr.must_be_kind_of(Hash)
    end

    it 'coerces Integer' do
      @validator.integer_attr.must_be_kind_of(Integer)
    end

    it 'coerces Pathname' do
      @validator.pathname_attr.must_be_kind_of(Pathname)
    end

    it 'coerces String' do
      @validator.string_attr.must_be_kind_of(String)
    end

    it 'coerces Symbol' do
      @validator.symbol_attr.must_be_kind_of(Symbol)
    end

    it 'coerces Time' do
      @validator.time_attr.must_be_kind_of(Time)
    end

    it 'coerces custom type' do
      @validator.name_attr.must_be_kind_of(FullName)
    end
  end
end<|MERGE_RESOLUTION|>--- conflicted
+++ resolved
@@ -4,23 +4,6 @@
   describe '.type' do
     before do
       @validator = TypeValidatorTest.new({
-<<<<<<< HEAD
-        unmapped:       'Hello',
-        untyped:        '23',
-        array_attr:     Set.new(['a', 'b']),
-        boolean_attr:   '1',
-        date_attr:      '2014-08-03',
-        datetime_attr:  '2014-08-03 18:05:18',
-        float_attr:     '3.14',
-        hash_attr:      [[:a, 1]],
-        integer_attr:   '23',
-        pathname_attr:  'test/test_helper.rb',
-        set_attr:       [1, 2],
-        string_attr:    23,
-        symbol_attr:    'symbol',
-        time_attr:      '1407082408',
-        name_attr:      ['Luca', 'Guidi']
-=======
         unmapped:           'Hello',
         untyped:            '23',
         array_attr:         Set.new(['a', 'b']),
@@ -35,8 +18,8 @@
         set_attr:           [1, 2],
         string_attr:        23,
         symbol_attr:        'symbol',
-        time_attr:          '1407082408'
->>>>>>> 002891c9
+        time_attr:          '1407082408',
+        name_attr:          ['Luca', 'Guidi']
       })
 
       @validator.valid?
